<?xml version="1.0" encoding="UTF-8"?>
<project xmlns="http://maven.apache.org/POM/4.0.0" xmlns:xsi="http://www.w3.org/2001/XMLSchema-instance" xsi:schemaLocation="http://maven.apache.org/POM/4.0.0 http://maven.apache.org/xsd/maven-4.0.0.xsd">
  <modelVersion>4.0.0</modelVersion>
  
  <groupId>io.github.java-helpers</groupId>
  <artifactId>simple-builders-processor</artifactId>
  <version>0.1.0</version>
  <packaging>jar</packaging>
  
  <name>Simple Builders - Processor</name>
  <description>Java annotation processor designed to generate type-safe and high-performance builders for Java classes.</description>
  <url>https://github.com/java-helpers/simple-builders</url>
  <inceptionYear>2025</inceptionYear>
  
  <licenses>
    <license>
      <name>MIT License</name>
      <url>http://www.opensource.org/licenses/mit-license.php</url>
      <distribution>repo</distribution>
    </license>
  </licenses>
  
  <scm>
    <connection>scm:git:git://github.com/java-helpers/simple-builders.git</connection>
    <developerConnection>scm:git:ssh://github.com/java-helpers/simple-builders.git</developerConnection>
    <url>https://github.com/java-helpers/simple-builders/tree/main</url>
    <tag>HEAD</tag>
  </scm>
  
  <issueManagement>
    <system>GitHub</system>
    <url>https://github.com/java-helpers/simple-builders/issues</url>
  </issueManagement>

  <ciManagement>
    <system>Github Actions</system>
    <url>https://github.com/java-helpers/simple-builders/actions</url>
  </ciManagement>

  <developers>
    <developer>
      <name>Andreas Igel</name>
      <id>aigel</id>
      <email>Andreas.Igel@gmx.com</email>
      <roles>
        <role>Java Developer</role>
        <role>Java Architect</role>
      </roles>
    </developer>
  </developers>

  <properties>
    <project.build.sourceEncoding>UTF-8</project.build.sourceEncoding>
    
    <!-- Dependency Versions -->
    <auto-service.version>1.1.1</auto-service.version>
    <javapoet.version>0.6.0</javapoet.version>
    <commons-lang.version>3.17.0</commons-lang.version>
    
    <!-- Java and Compiler Properties -->
    <java.version>17</java.version>
    <maven.compiler.source>${java.version}</maven.compiler.source>
    <maven.compiler.target>${java.version}</maven.compiler.target>
    <maven.compiler.release>${java.version}</maven.compiler.release>
    
    <!-- Plugin Versions -->
    <plugin.maven.compiler.version>3.14.0</plugin.maven.compiler.version>
    <plugin.maven.source.version>3.3.1</plugin.maven.source.version>
    <plugin.maven.javadoc.version>3.11.2</plugin.maven.javadoc.version>
    <plugin.maven.gpg.version>3.2.7</plugin.maven.gpg.version>
    <plugin.maven.install.version>3.1.2</plugin.maven.install.version>
    <plugin.maven.site.version>3.21.0</plugin.maven.site.version>
    <plugin.central.publishing.version>0.8.0</plugin.central.publishing.version>
    <plugin.code-format.version>2.25</plugin.code-format.version>
  </properties>

  <dependencies>
    <dependency>
      <groupId>io.github.java-helpers</groupId>
      <artifactId>simple-builders-core</artifactId>
      <version>${project.version}</version>
    </dependency>
    <!-- Utility functions for java.lang classes -->
    <dependency>
      <groupId>org.apache.commons</groupId>
      <artifactId>commons-lang3</artifactId>
<<<<<<< HEAD
      <version>3.18.0</version>
=======
      <version>${commons-lang.version}</version>
>>>>>>> 495eea4c
    </dependency>
    <!-- Utility for generate service file -->
    <dependency>
      <groupId>com.google.auto.service</groupId>
      <artifactId>auto-service</artifactId>
      <version>${auto-service.version}</version>
      <optional>true</optional>
    </dependency>
    <!-- Utility library for generate java code -->
    <dependency>
      <groupId>com.palantir.javapoet</groupId>
      <artifactId>javapoet</artifactId>
      <version>${javapoet.version}</version>
    </dependency>
  </dependencies>
    
  <build>
    <plugins>
      <!-- Code Formatting -->
      <plugin>
        <groupId>com.spotify.fmt</groupId>
        <artifactId>fmt-maven-plugin</artifactId>
        <version>${plugin.code-format.version}</version>
        <executions>
          <execution>
            <goals>
              <goal>format</goal>
            </goals>
          </execution>
        </executions>
      </plugin>

      <!-- Compiler Plugin -->
      <plugin>
        <groupId>org.apache.maven.plugins</groupId>
        <artifactId>maven-compiler-plugin</artifactId>
        <version>${plugin.maven.compiler.version}</version>
        <configuration>
          <source>${java.version}</source>
          <target>${java.version}</target>
          <release>${java.version}</release>
        </configuration>
      </plugin>
      
      <!-- Site Plugin -->
      <plugin>
        <groupId>org.apache.maven.plugins</groupId>
        <artifactId>maven-site-plugin</artifactId>
        <version>${plugin.maven.site.version}</version>
      </plugin>
      
      <!-- Install Plugin -->
      <plugin>
        <groupId>org.apache.maven.plugins</groupId>
        <artifactId>maven-install-plugin</artifactId>
        <version>${plugin.maven.install.version}</version>
      </plugin>
    </plugins>
  </build>

  <!-- Distribution management for Maven Central -->
  <distributionManagement>
    <snapshotRepository>
      <id>central</id>
      <url>https://s01.oss.sonatype.org/content/repositories/snapshots</url>
    </snapshotRepository>
    <repository>
      <id>central</id>
      <url>https://s01.oss.sonatype.org/service/local/staging/deploy/maven2/</url>
    </repository>
  </distributionManagement>
  
  <profiles>
    <profile>
      <id>release</id>
      <build>
        <plugins>
          <plugin>
            <groupId>org.sonatype.central</groupId>
            <artifactId>central-publishing-maven-plugin</artifactId>
            <version>0.8.0</version>
            <extensions>true</extensions>
            <configuration>
              <publishingServerId>central</publishingServerId>
            </configuration>
          </plugin>
          <plugin>
            <groupId>org.apache.maven.plugins</groupId>
            <artifactId>maven-source-plugin</artifactId>
            <version>${plugin.maven.source.version}</version>
            <executions>
              <execution>
                <id>attach-sources</id>
                <goals>
                  <goal>jar-no-fork</goal>
                </goals>
              </execution>
            </executions>
          </plugin>
          <plugin>
            <groupId>org.apache.maven.plugins</groupId>
            <artifactId>maven-javadoc-plugin</artifactId>
            <version>${plugin.maven.javadoc.version}</version>
            <executions>
              <execution>
                <id>attach-javadocs</id>
                <goals>
                  <goal>jar</goal>
                </goals>
              </execution>
            </executions>
            <configuration>
              <doclint>none</doclint>
              <source>${java.version}</source>
            </configuration>
          </plugin>
          <plugin>
            <groupId>org.apache.maven.plugins</groupId>
            <artifactId>maven-gpg-plugin</artifactId>
            <executions>
              <execution>
                <id>sign-artifacts</id>
                <phase>verify</phase>
                <goals>
                  <goal>sign</goal>
                </goals>
              </execution>
            </executions>
          </plugin>
        </plugins>
      </build>
    </profile>
  </profiles>

</project><|MERGE_RESOLUTION|>--- conflicted
+++ resolved
@@ -55,7 +55,7 @@
     <!-- Dependency Versions -->
     <auto-service.version>1.1.1</auto-service.version>
     <javapoet.version>0.6.0</javapoet.version>
-    <commons-lang.version>3.17.0</commons-lang.version>
+    <commons-lang.version>3.18.0</commons-lang.version>
     
     <!-- Java and Compiler Properties -->
     <java.version>17</java.version>
@@ -84,11 +84,7 @@
     <dependency>
       <groupId>org.apache.commons</groupId>
       <artifactId>commons-lang3</artifactId>
-<<<<<<< HEAD
-      <version>3.18.0</version>
-=======
       <version>${commons-lang.version}</version>
->>>>>>> 495eea4c
     </dependency>
     <!-- Utility for generate service file -->
     <dependency>
