<?xml version="1.0" encoding="UTF-8"?>
<project xmlns="http://maven.apache.org/POM/4.0.0" xmlns:xsi="http://www.w3.org/2001/XMLSchema-instance" xsi:schemaLocation="http://maven.apache.org/POM/4.0.0 http://maven.apache.org/xsd/maven-4.0.0.xsd">
  <modelVersion>4.0.0</modelVersion>
  
  <groupId>io.github.java-helpers</groupId>
  <artifactId>simple-builders-processor</artifactId>
  <version>0.2.0</version>
  <packaging>jar</packaging>
  
  <name>Simple Builders - Processor</name>
  <description>Java annotation processor designed to generate type-safe and high-performance builders for Java classes.</description>
  <url>https://github.com/java-helpers/simple-builders</url>
  <inceptionYear>2025</inceptionYear>
  
  <licenses>
    <license>
      <name>MIT License</name>
      <url>http://www.opensource.org/licenses/mit-license.php</url>
      <distribution>repo</distribution>
    </license>
  </licenses>
  
  <scm>
    <connection>scm:git:git://github.com/java-helpers/simple-builders.git</connection>
    <developerConnection>scm:git:ssh://github.com/java-helpers/simple-builders.git</developerConnection>
    <url>https://github.com/java-helpers/simple-builders/tree/main</url>
    <tag>HEAD</tag>
  </scm>
  
  <issueManagement>
    <system>GitHub</system>
    <url>https://github.com/java-helpers/simple-builders/issues</url>
  </issueManagement>

  <ciManagement>
    <system>Github Actions</system>
    <url>https://github.com/java-helpers/simple-builders/actions</url>
  </ciManagement>

  <developers>
    <developer>
      <name>Andreas Igel</name>
      <id>aigel</id>
      <email>Andreas.Igel@gmx.com</email>
      <roles>
        <role>Java Developer</role>
        <role>Java Architect</role>
      </roles>
    </developer>
  </developers>

  <properties>
    <project.build.sourceEncoding>UTF-8</project.build.sourceEncoding>
    
    <!-- Dependency Versions -->
    <auto-service.version>1.1.1</auto-service.version>
    <javapoet.version>0.7.0</javapoet.version>
<<<<<<< HEAD
    <commons-lang.version>3.18.0</commons-lang.version>
    <commons-collections.version>4.4</commons-collections.version>
=======
    <commons-lang.version>3.19.0</commons-lang.version>
>>>>>>> b9b16660
    <junit-jupiter.version>5.13.4</junit-jupiter.version>
    <google-compile-testing.version>0.23.0</google-compile-testing.version>
    
    <!-- Java and Compiler Properties -->
    <java.version>17</java.version>
    <maven.compiler.source>${java.version}</maven.compiler.source>
    <maven.compiler.target>${java.version}</maven.compiler.target>
    <maven.compiler.release>${java.version}</maven.compiler.release>
    
    <!-- Plugin Versions -->
    <plugin.maven.central.publishing.version>0.8.0</plugin.maven.central.publishing.version>
    <plugin.maven.compiler.version>3.14.1</plugin.maven.compiler.version>
    <plugin.maven.source.version>3.3.1</plugin.maven.source.version>
    <plugin.maven.javadoc.version>3.12.0</plugin.maven.javadoc.version>
    <plugin.maven.gpg.version>3.2.7</plugin.maven.gpg.version>
    <plugin.maven.install.version>3.1.4</plugin.maven.install.version>
    <plugin.maven.resources.version>3.3.1</plugin.maven.resources.version>
    <plugin.maven.site.version>3.21.0</plugin.maven.site.version>
    <plugin.maven.surefire.version>3.5.4</plugin.maven.surefire.version>
    <plugin.code-format.version>2.29</plugin.code-format.version>
    <plugin.jacoco.version>0.8.13</plugin.jacoco.version>
  </properties>

  <dependencies>
    <dependency>
      <groupId>io.github.java-helpers</groupId>
      <artifactId>simple-builders-core</artifactId>
      <version>${project.version}</version>
    </dependency>
    <!-- Utility functions for java.lang classes -->
    <dependency>
      <groupId>org.apache.commons</groupId>
      <artifactId>commons-lang3</artifactId>
      <version>${commons-lang.version}</version>
    </dependency>
    <!-- Utility functions for collections -->
    <dependency>
      <groupId>org.apache.commons</groupId>
      <artifactId>commons-collections4</artifactId>
      <version>${commons-collections.version}</version>
    </dependency>
    <!-- Utility for generate service file -->
    <dependency>
      <groupId>com.google.auto.service</groupId>
      <artifactId>auto-service</artifactId>
      <version>${auto-service.version}</version>
      <optional>true</optional>
    </dependency>
    <!-- Utility library for generate java code -->
    <dependency>
      <groupId>com.palantir.javapoet</groupId>
      <artifactId>javapoet</artifactId>
      <version>${javapoet.version}</version>
    </dependency>
    
    <!-- Test Dependencies -->
    <dependency>
      <groupId>org.junit.jupiter</groupId>
      <artifactId>junit-jupiter-api</artifactId>
      <version>${junit-jupiter.version}</version>
      <scope>test</scope>
    </dependency>
    <dependency>
      <groupId>org.junit.jupiter</groupId>
      <artifactId>junit-jupiter-params</artifactId>
      <version>${junit-jupiter.version}</version>
      <scope>test</scope>
    </dependency>
    <dependency>
      <groupId>org.junit.jupiter</groupId>
      <artifactId>junit-jupiter-engine</artifactId>
      <version>${junit-jupiter.version}</version>
      <scope>test</scope>
    </dependency>
    
    <!-- Google Compile Testing for annotation processor testing -->
    <dependency>
      <groupId>com.google.testing.compile</groupId>
      <artifactId>compile-testing</artifactId>
      <version>${google-compile-testing.version}</version>
      <scope>test</scope>
    </dependency>
  </dependencies>
    
  <build>
    <plugins>
      <!-- Code Formatting -->
      <!-- Test Resources Plugin - Ensures test resources are processed -->
      <plugin>
        <groupId>org.apache.maven.plugins</groupId>
        <artifactId>maven-resources-plugin</artifactId>
        <version>${plugin.maven.resources.version}</version>
      </plugin>
      
      <!-- Surefire Plugin for running tests -->
      <plugin>
        <groupId>org.apache.maven.plugins</groupId>
        <artifactId>maven-surefire-plugin</artifactId>
        <version>${plugin.maven.surefire.version}</version>
      </plugin>

      <plugin>
        <groupId>com.spotify.fmt</groupId>
        <artifactId>fmt-maven-plugin</artifactId>
        <version>${plugin.code-format.version}</version>
        <executions>
          <execution>
            <goals>
              <goal>format</goal>
            </goals>
          </execution>
        </executions>
      </plugin>

      <!-- Compiler Plugin -->
      <plugin>
        <groupId>org.apache.maven.plugins</groupId>
        <artifactId>maven-compiler-plugin</artifactId>
        <version>${plugin.maven.compiler.version}</version>
        <configuration>
          <source>${java.version}</source>
          <target>${java.version}</target>
          <release>${java.version}</release>
        </configuration>
      </plugin>
      
      <!-- Site Plugin -->
      <plugin>
        <groupId>org.apache.maven.plugins</groupId>
        <artifactId>maven-site-plugin</artifactId>
        <version>${plugin.maven.site.version}</version>
      </plugin>
      
      <!-- Install Plugin -->
      <plugin>
        <groupId>org.apache.maven.plugins</groupId>
        <artifactId>maven-install-plugin</artifactId>
        <version>${plugin.maven.install.version}</version>
      </plugin>

      <!-- JaCoCo Code Coverage (processor module only) -->
      <!-- moved to 'coverage' profile -->
    </plugins>
  </build>

  <!-- Distribution management for Maven Central -->
  <distributionManagement>
    <snapshotRepository>
      <id>central</id>
      <url>https://s01.oss.sonatype.org/content/repositories/snapshots</url>
    </snapshotRepository>
    <repository>
      <id>central</id>
      <url>https://s01.oss.sonatype.org/service/local/staging/deploy/maven2/</url>
    </repository>
  </distributionManagement>
  
  <profiles>
    <profile>
      <id>release</id>
      <build>
        <plugins>
          <plugin>
            <groupId>org.sonatype.central</groupId>
            <artifactId>central-publishing-maven-plugin</artifactId>
            <version>${plugin.central.publishing.version}</version>
            <extensions>true</extensions>
            <configuration>
              <publishingServerId>central</publishingServerId>
            </configuration>
          </plugin>
          <plugin>
            <groupId>org.apache.maven.plugins</groupId>
            <artifactId>maven-source-plugin</artifactId>
            <version>${plugin.maven.source.version}</version>
            <executions>
              <execution>
                <id>attach-sources</id>
                <goals>
                  <goal>jar-no-fork</goal>
                </goals>
              </execution>
            </executions>
          </plugin>
          <plugin>
            <groupId>org.apache.maven.plugins</groupId>
            <artifactId>maven-javadoc-plugin</artifactId>
            <version>${plugin.maven.javadoc.version}</version>
            <executions>
              <execution>
                <id>attach-javadocs</id>
                <goals>
                  <goal>jar</goal>
                </goals>
              </execution>
            </executions>
            <configuration>
              <doclint>none</doclint>
              <source>${java.version}</source>
            </configuration>
          </plugin>
          <plugin>
            <groupId>org.apache.maven.plugins</groupId>
            <artifactId>maven-gpg-plugin</artifactId>
            <executions>
              <execution>
                <id>sign-artifacts</id>
                <phase>verify</phase>
                <goals>
                  <goal>sign</goal>
                </goals>
              </execution>
            </executions>
          </plugin>
        </plugins>
      </build>
    </profile>
    <profile>
      <id>metrics</id>
      <build>
        <plugins>
          <plugin>
            <groupId>org.jacoco</groupId>
            <artifactId>jacoco-maven-plugin</artifactId>
            <version>${plugin.jacoco.version}</version>
            <executions>
              <execution>
                <id>prepare-agent</id>
                <goals>
                  <goal>prepare-agent</goal>
                </goals>
              </execution>
              <execution>
                <id>report</id>
                <phase>verify</phase>
                <goals>
                  <goal>report</goal>
                </goals>
                <configuration>
                  <excludes>
                    <!-- Exclude mapper utilities from coverage -->
                    <exclude>**/*Mapper*.class</exclude>
                    <!-- Exclude DTOs package from coverage -->
                    <exclude>**/processor/dtos/**</exclude>
                  </excludes>
                </configuration>
              </execution>
            </executions>
            <configuration>
              <!-- Only cover main sources of this module -->
              <dataFile>${project.build.directory}/jacoco.exec</dataFile>
              <outputDirectory>${project.reporting.outputDirectory}/jacoco</outputDirectory>
              <reports>
                <report>html</report>
                <report>xml</report>
                <report>csv</report>
              </reports>
              <excludes>
                <!-- exclude any generated sources or test utilities if they ever get packaged under main -->
                <exclude>**/generated/**</exclude>
              </excludes>
            </configuration>
          </plugin>
        </plugins>
      </build>
    </profile>
  </profiles>

</project><|MERGE_RESOLUTION|>--- conflicted
+++ resolved
@@ -55,12 +55,8 @@
     <!-- Dependency Versions -->
     <auto-service.version>1.1.1</auto-service.version>
     <javapoet.version>0.7.0</javapoet.version>
-<<<<<<< HEAD
-    <commons-lang.version>3.18.0</commons-lang.version>
+    <commons-lang.version>3.19.0</commons-lang.version>
     <commons-collections.version>4.4</commons-collections.version>
-=======
-    <commons-lang.version>3.19.0</commons-lang.version>
->>>>>>> b9b16660
     <junit-jupiter.version>5.13.4</junit-jupiter.version>
     <google-compile-testing.version>0.23.0</google-compile-testing.version>
     
