/*
 * MIT License
 *
 * Copyright (c) 2025 Andreas Igel
 *
 * Permission is hereby granted, free of charge, to any person obtaining a copy
 * of this software and associated documentation files (the "Software"), to deal
 * in the Software without restriction, including without limitation the rights
 * to use, copy, modify, merge, publish, distribute, sublicense, and/or sell
 * copies of the Software, and to permit persons to whom the Software is
 * furnished to do so, subject to the following conditions:
 *
 * The above copyright notice and this permission notice shall be included in all
 * copies or substantial portions of the Software.
 *
 * THE SOFTWARE IS PROVIDED "AS IS", WITHOUT WARRANTY OF ANY KIND, EXPRESS OR
 * IMPLIED, INCLUDING BUT NOT LIMITED TO THE WARRANTIES OF MERCHANTABILITY,
 * FITNESS FOR A PARTICULAR PURPOSE AND NONINFRINGEMENT. IN NO EVENT SHALL THE
 * AUTHORS OR COPYRIGHT HOLDERS BE LIABLE FOR ANY CLAIM, DAMAGES OR OTHER
 * LIABILITY, WHETHER IN AN ACTION OF CONTRACT, TORT OR OTHERWISE, ARISING FROM,
 * OUT OF OR IN CONNECTION WITH THE SOFTWARE OR THE USE OR OTHER DEALINGS IN THE
 * SOFTWARE.
 */

package org.javahelpers.simple.builders.processor.dtos;

import java.util.LinkedList;
import java.util.List;

/** BuilderDefinitionDto holds all information for generating a builder. */
public class BuilderDefinitionDto {
  /** Target type of result of building by builder. Containing package and name of DTO. */
  private TypeName buildingTargetTypeName;

  /** Type of builder. Containing package and name of DTO. */
  private TypeName builderTypeName;
  
  /** Fields in constructor. Containing all fields which need to be given for calling the constructor. Ordering in LinkedList is matching orderung of parameters in constructor call. Instances of fields are added in LinkedList of all fields too. */
  private final LinkedList<FieldDto> fieldsInConstructor = new LinkedList<>();

  /** Generic parameters declared on the target DTO (e.g., <T extends Number, U>). */
  private final List<GenericParameterDto> generics = new LinkedList<>();

  /**
   * List of all methods of target DTO which are supported by builder and not targeting a specific
   * DTO field.
   */
<<<<<<< HEAD
  private final LinkedList<MethodDto> methods = new LinkedList<>();
=======
  private final List<MethodDto> methodsForBuilder = new LinkedList<>();
>>>>>>> a109948b

  /**
   * List of all fields of target DTO which are supported by builder. A field could be supported by
   * multiple functions in builder.
   */
<<<<<<< HEAD
  private final LinkedList<FieldDto> fields = new LinkedList<>();
=======
  private final List<FieldDto> setterFieldsForBuilder = new LinkedList<>();
>>>>>>> a109948b

  /**
   * Getting type of builder.
   *
   * @return {@code org.javahelpers.simple.builders.internal.dtos.Typename} package and name of
   *     builder.
   */
  public TypeName getBuilderTypeName() {
    return builderTypeName;
  }

  /**
   * Setting type of builder.
   *
   * @param builderClassName type of builder
   */
  public void setBuilderTypeName(TypeName builderClassName) {
    this.builderTypeName = builderClassName;
  }

  /**
   * Getting target type of result of building by builder.
   *
   * @return {@code org.javahelpers.simple.builders.internal.dtos.Typename} package and name of type
   *     of building result.
   */
  public TypeName getBuildingTargetTypeName() {
    return buildingTargetTypeName;
  }

  /**
   * Setting target type of result of building by builder.
   *
   * @param buildingTargetTypeName package and name of type of building result
   */
  public void setBuildingTargetTypeName(TypeName buildingTargetTypeName) {
    this.buildingTargetTypeName = buildingTargetTypeName;
  }

  /**
   * Adding a method-definition to builder defintion.
   *
   * @param member {@code org.javahelpers.simple.builders.internal.dtos.MethodDto} to be added
   */
  public void addMethod(MethodDto member) {
    methods.add(member);
  }

  /**
   * Getting all definied methods in builder definition.
   *
   * @return list of methods with type {@code
   *     org.javahelpers.simple.builders.internal.dtos.MethodDto}
   */
<<<<<<< HEAD
  public LinkedList<MethodDto> getMethodsForBuilder() {
    return methods;
=======
  public List<MethodDto> getMethodsForBuilder() {
    return methodsForBuilder;
>>>>>>> a109948b
  }

  /**
   * Adding a field-definition to builder defintion.
   *
   * @param field {@code org.javahelpers.simple.builders.internal.dtos.FieldDto} to be added
   */
  public void addField(FieldDto field) {
    fields.add(field);
  }

  /**
   * Getting all definied fields in builder definition.
   *
   * @return list of fields with type {@code org.javahelpers.simple.builders.internal.dtos.FieldDto}
   */
<<<<<<< HEAD
  public LinkedList<FieldDto> getSetterFieldsForBuilder() {
    return fields;
=======
  public List<FieldDto> getSetterFieldsForBuilder() {
    return setterFieldsForBuilder;
>>>>>>> a109948b
  }

  /** Adds a generic parameter definition. */
  public void addGeneric(GenericParameterDto generic) {
    generics.add(generic);
  }

  /** Returns the list of generic parameters of the target DTO, in declared order. */
  public List<GenericParameterDto> getGenerics() {
    return generics;
  }
}<|MERGE_RESOLUTION|>--- conflicted
+++ resolved
@@ -45,21 +45,13 @@
    * List of all methods of target DTO which are supported by builder and not targeting a specific
    * DTO field.
    */
-<<<<<<< HEAD
-  private final LinkedList<MethodDto> methods = new LinkedList<>();
-=======
   private final List<MethodDto> methodsForBuilder = new LinkedList<>();
->>>>>>> a109948b
 
   /**
    * List of all fields of target DTO which are supported by builder. A field could be supported by
    * multiple functions in builder.
    */
-<<<<<<< HEAD
-  private final LinkedList<FieldDto> fields = new LinkedList<>();
-=======
   private final List<FieldDto> setterFieldsForBuilder = new LinkedList<>();
->>>>>>> a109948b
 
   /**
    * Getting type of builder.
@@ -105,7 +97,7 @@
    * @param member {@code org.javahelpers.simple.builders.internal.dtos.MethodDto} to be added
    */
   public void addMethod(MethodDto member) {
-    methods.add(member);
+    methodsForBuilder.add(member);
   }
 
   /**
@@ -114,13 +106,8 @@
    * @return list of methods with type {@code
    *     org.javahelpers.simple.builders.internal.dtos.MethodDto}
    */
-<<<<<<< HEAD
-  public LinkedList<MethodDto> getMethodsForBuilder() {
-    return methods;
-=======
   public List<MethodDto> getMethodsForBuilder() {
     return methodsForBuilder;
->>>>>>> a109948b
   }
 
   /**
@@ -129,7 +116,7 @@
    * @param field {@code org.javahelpers.simple.builders.internal.dtos.FieldDto} to be added
    */
   public void addField(FieldDto field) {
-    fields.add(field);
+    setterFieldsForBuilder.add(field);
   }
 
   /**
@@ -137,13 +124,8 @@
    *
    * @return list of fields with type {@code org.javahelpers.simple.builders.internal.dtos.FieldDto}
    */
-<<<<<<< HEAD
-  public LinkedList<FieldDto> getSetterFieldsForBuilder() {
-    return fields;
-=======
   public List<FieldDto> getSetterFieldsForBuilder() {
     return setterFieldsForBuilder;
->>>>>>> a109948b
   }
 
   /** Adds a generic parameter definition. */
