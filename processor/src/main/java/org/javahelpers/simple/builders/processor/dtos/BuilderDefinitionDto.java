/*
 * MIT License
 *
 * Copyright (c) 2025 Andreas Igel
 *
 * Permission is hereby granted, free of charge, to any person obtaining a copy
 * of this software and associated documentation files (the "Software"), to deal
 * in the Software without restriction, including without limitation the rights
 * to use, copy, modify, merge, publish, distribute, sublicense, and/or sell
 * copies of the Software, and to permit persons to whom the Software is
 * furnished to do so, subject to the following conditions:
 *
 * The above copyright notice and this permission notice shall be included in all
 * copies or substantial portions of the Software.
 *
 * THE SOFTWARE IS PROVIDED "AS IS", WITHOUT WARRANTY OF ANY KIND, EXPRESS OR
 * IMPLIED, INCLUDING BUT NOT LIMITED TO THE WARRANTIES OF MERCHANTABILITY,
 * FITNESS FOR A PARTICULAR PURPOSE AND NONINFRINGEMENT. IN NO EVENT SHALL THE
 * AUTHORS OR COPYRIGHT HOLDERS BE LIABLE FOR ANY CLAIM, DAMAGES OR OTHER
 * LIABILITY, WHETHER IN AN ACTION OF CONTRACT, TORT OR OTHERWISE, ARISING FROM,
 * OUT OF OR IN CONNECTION WITH THE SOFTWARE OR THE USE OR OTHER DEALINGS IN THE
 * SOFTWARE.
 */

package org.javahelpers.simple.builders.processor.dtos;

import java.util.LinkedList;
import java.util.List;

/** BuilderDefinitionDto holds all information for generating a builder. */
public class BuilderDefinitionDto {
  /** Target type of result of building by builder. Containing package and name of DTO. */
  private TypeName buildingTargetTypeName;

  /** Type of builder. Containing package and name of DTO. */
  private TypeName builderTypeName;
  
  /** Fields in constructor. Containing all fields which need to be given for calling the constructor. Ordering in LinkedList is matching orderung of parameters in constructor call. Instances of fields are added in LinkedList of all fields too. */
  private final LinkedList<FieldDto> fieldsInConstructor = new LinkedList<>();

  /** Generic parameters declared on the target DTO (e.g., <T extends Number, U>). */
  private final List<GenericParameterDto> generics = new LinkedList<>();

  /**
   * List of all methods of target DTO which are supported by builder and not targeting a specific
   * DTO field.
   */
<<<<<<< HEAD
  private final LinkedList<MethodDto> methods = new LinkedList<>();
=======
  private final List<MethodDto> methodsForBuilder = new LinkedList<>();
>>>>>>> c29016bf

  /**
   * List of all fields of target DTO which are supported by builder. A field could be supported by
   * multiple functions in builder.
   */
<<<<<<< HEAD
  private final LinkedList<FieldDto> fields = new LinkedList<>();
=======
  private final List<FieldDto> setterFieldsForBuilder = new LinkedList<>();
>>>>>>> c29016bf

  /**
   * Getting type of builder.
   *
   * @return {@code org.javahelpers.simple.builders.internal.dtos.Typename} package and name of
   *     builder.
   */
  public TypeName getBuilderTypeName() {
    return builderTypeName;
  }

  /**
   * Setting type of builder.
   *
   * @param builderClassName type of builder
   */
  public void setBuilderTypeName(TypeName builderClassName) {
    this.builderTypeName = builderClassName;
  }

  /**
   * Getting target type of result of building by builder.
   *
   * @return {@code org.javahelpers.simple.builders.internal.dtos.Typename} package and name of type
   *     of building result.
   */
  public TypeName getBuildingTargetTypeName() {
    return buildingTargetTypeName;
  }

  /**
   * Setting target type of result of building by builder.
   *
   * @param buildingTargetTypeName package and name of type of building result
   */
  public void setBuildingTargetTypeName(TypeName buildingTargetTypeName) {
    this.buildingTargetTypeName = buildingTargetTypeName;
  }

  /**
   * Adding a method-definition to builder defintion.
   *
   * @param member {@code org.javahelpers.simple.builders.internal.dtos.MethodDto} to be added
   */
  public void addMethod(MethodDto member) {
    methods.add(member);
  }

  /**
   * Getting all definied methods in builder definition.
   *
   * @return list of methods with type {@code
   *     org.javahelpers.simple.builders.internal.dtos.MethodDto}
   */
<<<<<<< HEAD
  public LinkedList<MethodDto> getMethodsForBuilder() {
    return methods;
=======
  public List<MethodDto> getMethodsForBuilder() {
    return methodsForBuilder;
>>>>>>> c29016bf
  }

  /**
   * Adding a field-definition to builder defintion.
   *
   * @param field {@code org.javahelpers.simple.builders.internal.dtos.FieldDto} to be added
   */
  public void addField(FieldDto field) {
    fields.add(field);
  }

  /**
   * Getting all definied fields in builder definition.
   *
   * @return list of fields with type {@code org.javahelpers.simple.builders.internal.dtos.FieldDto}
   */
<<<<<<< HEAD
  public LinkedList<FieldDto> getSetterFieldsForBuilder() {
    return fields;
=======
  public List<FieldDto> getSetterFieldsForBuilder() {
    return setterFieldsForBuilder;
>>>>>>> c29016bf
  }

  /** Adds a generic parameter definition. */
  public void addGeneric(GenericParameterDto generic) {
    generics.add(generic);
  }

  /** Returns the list of generic parameters of the target DTO, in declared order. */
  public List<GenericParameterDto> getGenerics() {
    return generics;
  }
}<|MERGE_RESOLUTION|>--- conflicted
+++ resolved
@@ -34,8 +34,12 @@
 
   /** Type of builder. Containing package and name of DTO. */
   private TypeName builderTypeName;
-  
-  /** Fields in constructor. Containing all fields which need to be given for calling the constructor. Ordering in LinkedList is matching orderung of parameters in constructor call. Instances of fields are added in LinkedList of all fields too. */
+
+  /**
+   * Fields in constructor. Containing all fields which need to be given for calling the
+   * constructor. Ordering in LinkedList is matching orderung of parameters in constructor call.
+   * Instances of fields are added in LinkedList of all fields too.
+   */
   private final LinkedList<FieldDto> fieldsInConstructor = new LinkedList<>();
 
   /** Generic parameters declared on the target DTO (e.g., <T extends Number, U>). */
@@ -45,21 +49,13 @@
    * List of all methods of target DTO which are supported by builder and not targeting a specific
    * DTO field.
    */
-<<<<<<< HEAD
   private final LinkedList<MethodDto> methods = new LinkedList<>();
-=======
-  private final List<MethodDto> methodsForBuilder = new LinkedList<>();
->>>>>>> c29016bf
 
   /**
    * List of all fields of target DTO which are supported by builder. A field could be supported by
    * multiple functions in builder.
    */
-<<<<<<< HEAD
   private final LinkedList<FieldDto> fields = new LinkedList<>();
-=======
-  private final List<FieldDto> setterFieldsForBuilder = new LinkedList<>();
->>>>>>> c29016bf
 
   /**
    * Getting type of builder.
@@ -114,13 +110,8 @@
    * @return list of methods with type {@code
    *     org.javahelpers.simple.builders.internal.dtos.MethodDto}
    */
-<<<<<<< HEAD
   public LinkedList<MethodDto> getMethodsForBuilder() {
     return methods;
-=======
-  public List<MethodDto> getMethodsForBuilder() {
-    return methodsForBuilder;
->>>>>>> c29016bf
   }
 
   /**
@@ -137,13 +128,8 @@
    *
    * @return list of fields with type {@code org.javahelpers.simple.builders.internal.dtos.FieldDto}
    */
-<<<<<<< HEAD
   public LinkedList<FieldDto> getSetterFieldsForBuilder() {
     return fields;
-=======
-  public List<FieldDto> getSetterFieldsForBuilder() {
-    return setterFieldsForBuilder;
->>>>>>> c29016bf
   }
 
   /** Adds a generic parameter definition. */
